--- conflicted
+++ resolved
@@ -371,20 +371,11 @@
         utils.register(smiles='CCC', config=self._config)
         time.sleep(2)
         utils.register(smiles='CCCC', config=self._config)
-<<<<<<< HEAD
         cn = utils.connect(config=self._config)
         curs = cn.cursor()
         curs.execute("select molregno, timestamp from orig_data order by molregno asc")
         d = curs.fetchall()
         curs = None
-=======
-        cn = utils._connect(config=self._config)
-        curs = cn.cursor()
-        curs.execute("select molregno,timestamp from orig_data order by molregno asc")
-        d = curs.fetchall()
-        curs = None
-
->>>>>>> f34f168d
         timestamps = []
         for row in d:
            timestamps.append(datetime.strptime(row[1], "%Y-%m-%d %H:%M:%S"))
@@ -431,11 +422,7 @@
         utils.register(smiles='CCC', config=self._config)
         time.sleep(2)
         utils.register(smiles='CCCC', config=self._config)
-<<<<<<< HEAD
         cn = utils.connect(config=self._config)
-=======
-        cn = utils._connect(config=self._config)
->>>>>>> f34f168d
         curs = cn.cursor()
         curs.execute("select molregno,timestamp from orig_data order by molregno asc")
         d = curs.fetchall()
