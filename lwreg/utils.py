# Copyright (C) 2022 Greg Landrum
# All rights reserved
# This file is part of lwreg.
# The contents are covered by the terms of the MIT license
# which is included in the file LICENSE,

import rdkit
from rdkit import Chem
from rdkit import rdBase
from rdkit.Chem import RegistrationHash
from hashlib import sha256
import csv
import json
import sqlite3
import enum
from . import standardization_lib
import logging
from tqdm import tqdm

_violations = (sqlite3.IntegrityError, )
try:
    import psycopg2
    _violations = (sqlite3.IntegrityError, psycopg2.errors.UniqueViolation)
except ImportError:
    psycopg2 = None

from collections import namedtuple

standardizationOptions = {
    'none': lambda x: x,
    'sanitize': standardization_lib.RDKitSanitize(),
    'fragment': standardization_lib.FragmentParent(),
    'charge': standardization_lib.ChargeParent(),
    'tautomer': standardization_lib.TautomerParent(),
    'super': standardization_lib.SuperParent(),
    'canonicalize': standardization_lib.CanonicalizeOrientation(),
}

_defaultConfig = {
    "dbname": "./testdb.sqlt",
    "dbtype": "sqlite3",
    "standardization": "fragment",
    "removeHs": 1,
    "useTautomerHashv2": 0,
    "registerConformers":
    0,  # toggle registering conformers as well as compound structures
    "numConformerDigits":
    3,  # number of digits to use when hashing conformer coordinates
    "lwregSchema":
    "",  # the schema name to use for the lwreg tables (no effect with sqlite3)
}

from rdkit.Chem.RegistrationHash import HashLayer


class RegistrationFailureReasons(enum.Enum):
    DUPLICATE = enum.auto()
    PARSE_FAILURE = enum.auto()
    FILTERED = enum.auto()


def defaultConfig():
    return _defaultConfig.copy()


_config = {}


def configure_from_database(dbname=None,
                            connection=None,
                            dbtype=None,
                            host=None,
                            user=None,
                            password=None,
                            lwregSchema=None):
    ''' returns a config dict with values from the registration 
    metadata table in the database.

    This will overwrite some of the values already in the config dict.

    Note that in order for this to work the arguments must provide whatever
    information is needed to connect to the database. This can be 'connection'
    with a direct connection object or 'dbname' and 'dbtype' (potentially with
    'host', 'user', and 'password' if those are required). If you used a
    nondefault schema when initializing the database, you'll also need to
    provide 'lwregSchema' here.

    Keyword arguments: 
    dbname -- the name of the database (one of dbname or connection must be provided)
    connection -- a connection object (one of dbname or connection must be provided)
    dbtype -- the type of database (sqlite3 or postgresql)
    host -- the host to connect to (for postgresql)
    user -- the user to connect as (for postgresql)
    password -- the password to use (for postgresql)
    lwregSchema -- the schema name to use for the lwreg tables (for postgresql)
        
    '''
    global _config
    config = {}
    if connection is not None:
        config['connection'] = connection
    elif dbname is not None:
        config['dbname'] = dbname
    else:
        raise ValueError(
            'at least one of dbname or connection must be provided')

    if dbtype is not None:
        config['dbtype'] = dbtype
    if host is not None:
        config['host'] = host
    if user is not None:
        config['user'] = user
    if password is not None:
        config['password'] = password
    if lwregSchema is not None:
        config['lwregSchema'] = lwregSchema

    if 'connection' in config:
        cn = config['connection']
    else:
        cn = connect(config)
    curs = cn.cursor()
    curs.execute(f'select * from {registrationMetadataTableName}')
    rows = curs.fetchall()
    for k, v in rows:
        if k == 'rdkitVersion':
            continue
        try:
            v = int(v)
        except ValueError:
            try:
                v = float(v)
            except ValueError:
                pass
        config[k] = v
    _config = config
    return config


def set_default_config(config):
    ''' sets the default configuration to be used by the other functions in 
    this module to the configuration object which is passed in
    
    Arguments:
    config -- configuration dict

    '''
    global _config
    assert isinstance(config, dict)
    _config = config


def _configure(filename='./config.json'):
    global _config
    if not _config:
        if filename:
            with open(filename, 'r') as inf:
                _config = json.load(inf)
        else:
            _config = defaultConfig()
    return _config


def _lookupWithDefault(config, key, defaults=_defaultConfig):
    return config.get(key, defaults[key])


_replace_placeholders_noop = lambda x: x
_replace_placeholders_pcts = lambda x: x.replace('?', '%s').replace('"', '')
_replace_placeholders = _replace_placeholders_noop

_baseregistrationMetadataTableName = 'registration_metadata'
_baseorigDataTableName = 'orig_data'
_basehashTableName = 'hashes'
_basemolblocksTableName = 'molblocks'
_baseconformersTableName = 'conformers'

_dbConnection = None
_dbConfig = None


def connect(config):
    ''' creates a connection to the database and returns it
    
    Arguments:
    config -- configuration dict

    '''
    global _replace_placeholders
    global _dbtype
    global _dbConnection
    global _dbConfig
    global registrationMetadataTableName
    global origDataTableName
    global hashTableName
    global molblocksTableName
    global conformersTableName
    global lwregSchema

    if not config:
        config = _configure()
    elif isinstance(config, str):
        config = _configure(filename=config)

    cn = config.get('connection', None)
    if not cn and _dbConnection is not None and _dbConfig == config:
        cn = _dbConnection
    dbtype = _lookupWithDefault(config, 'dbtype').lower()
    if not cn:
        dbnm = config['dbname']
        if dbtype == 'sqlite3':
            uri = False
            if dbnm.startswith('file::'):
                uri = True
            cn = sqlite3.connect(dbnm, uri=uri)
        elif dbtype == "postgresql":
            if psycopg2 is None:
                raise ValueError("psycopg2 package not installed")
            cn = psycopg2.connect(database=dbnm,
                                  host=config.get('host', None),
                                  user=config.get('user', None),
                                  password=config.get('password', None))

    schemaBase = ''
    lwregSchema = ''
    if dbtype == 'postgresql':
        lwregSchema = config.get('lwregSchema', '')
        if lwregSchema:
            schemaBase = config['lwregSchema'] + '.'
    registrationMetadataTableName = schemaBase + _baseregistrationMetadataTableName
    origDataTableName = schemaBase + _baseorigDataTableName
    hashTableName = schemaBase + _basehashTableName
    molblocksTableName = schemaBase + _basemolblocksTableName
    conformersTableName = schemaBase + _baseconformersTableName

    _dbtype = dbtype
    if dbtype == 'postgresql':
        _replace_placeholders = _replace_placeholders_pcts
    else:
        _replace_placeholders = _replace_placeholders_noop
    _dbConnection = cn
    _dbConfig = config
    return cn


def _clear_cached_connection():
    global _dbConnection
    global _dbConfig
    _dbConnection = None
    _dbConfig = None


MolTuple = namedtuple('MolTuple', ('mol', 'datatype', 'rawdata'))


def _process_molblock(molblock, config):
    mol = Chem.MolFromMolBlock(molblock,
                               sanitize=False,
                               removeHs=_lookupWithDefault(config, 'removeHs'))
    return mol


def _parse_mol(mol=None, molfile=None, molblock=None, smiles=None, config={}):
    if mol is not None:
        datatype = 'pkl'
        raw = mol.ToBinary(propertyFlags=Chem.PropertyPickleOptions.AllProps)
    elif smiles is not None:
        spp = Chem.SmilesParserParams()
        spp.sanitize = False
        spp.removeHs = _lookupWithDefault(config, 'removeHs')
        mol = Chem.MolFromSmiles(smiles, spp)
        datatype = 'smiles'
        raw = smiles
    elif molblock is not None:
        mol = _process_molblock(molblock, config)
        datatype = 'mol'
        raw = molblock
    elif molfile is not None:
        with open(molfile, 'r') as inf:
            molblock = inf.read()
        mol = _process_molblock(molblock, config)
        datatype = 'mol'
        raw = molblock
    else:
        return MolTuple(None, None, None)

    return MolTuple(mol, datatype, raw)


def _get_standardization_list(config):
    if not config:
        config = _configure()
    elif isinstance(config, str):
        config = _configure(filename=config)
    sopts = _lookupWithDefault(config, 'standardization')

    res = []
    if type(sopts) not in (list, tuple):
        sopts = (sopts, )
    return tuple(sopts)


def _get_standardization_label(config):
    sopts = _get_standardization_list(config)
    res = []
    for sopt in sopts:
        if isinstance(sopt, str):
            nm = sopt
        elif hasattr(sopt, 'name'):
            nm = sopt.name
        else:
            nm = 'unknown'
        res.append(nm)
    return '|'.join(res)


def standardize_mol(mol, config=None):
    """ standardizes the input molecule using the 'standardization' 
    option in config and returns the result 

    The value of the 'standardization' option can be:
      - one of the strings from standardizationOptions
      - a callable object which should return either None (on failure) 
        or the standardized molecule (on success)
    A list or tuple of these is also ok, the entries in the list will 
    be applied in order.
    
    Keyword arguments:
    config -- configuration dict
    """
    if not config:
        config = _configure()
    elif isinstance(config, str):
        config = _configure(filename=config)

    _check_config(config)

    sopts = _get_standardization_list(config)
    for sopt in sopts:
        if isinstance(sopt, str):
            if sopt in standardizationOptions:
                sopt = standardizationOptions[sopt]
            else:
                sopt = getattr(standardization_lib, sopt)()
        mol = sopt(mol)
        if mol is None:
            return None
    return mol


def _get_conformer_hash(mol, numDigits, confId=-1):
    """ returns a hash for a molecule's conformer based on the atomic positions
    
    """
    if not mol.GetNumConformers():
        return ''
    ps = mol.GetConformer(id=confId).GetPositions()
    hps = []
    for p in ps:
        coords = [str(round(x, numDigits)) for x in p]
        hps.append(','.join(coords))
    return sha256(';'.join(sorted(hps)).encode()).hexdigest()


def hash_mol(mol, escape=None, config=None):
    """ returns the hash layers and corresponding hash for the molecule 
    
    Keyword arguments:
    escape -- the escape layer
    config -- configuration dict
    """
    if not config:
        config = _configure()
    elif isinstance(config, str):
        config = _configure(filename=config)

    _check_config(config)

    layers = RegistrationHash.GetMolLayers(
        mol,
        escape=escape,
        enable_tautomer_hash_v2=_lookupWithDefault(config,
                                                   'useTautomerHashv2'))

    mhash = RegistrationHash.GetMolHash(layers)

    return mhash, layers


def _register_one_conformer(mrn,
                            sMol,
                            molb,
                            cn,
                            curs,
                            config,
                            failOnDuplicate,
                            confId=-1):
    try:
        chash = _get_conformer_hash(sMol,
                                    _lookupWithDefault(config,
                                                       "numConformerDigits"),
                                    confId=confId)
        regtuple = (mrn, chash, molb)
        qs = '?,?,?'
        if _dbtype != 'postgresql':
            curs.execute(
                _replace_placeholders(
                    f'insert into {conformersTableName} values (NULL,{qs})'),
                regtuple)
            curs.execute('select last_insert_rowid()')
            conf_id = curs.fetchone()[0]
        else:
            # Note that on postgresql the serial ids are increasing, but not sequential
            #  i.e. failed inserts will increment the counter
            curs.execute(
                _replace_placeholders(
                    f'insert into {conformersTableName} values (default,{qs}) returning conf_id'
                ), regtuple)
            conf_id = curs.fetchone()[0]
        cn.commit()
    except _violations:
        cn.rollback()
        if failOnDuplicate:
            raise
        else:
            curs.execute(
                _replace_placeholders(
                    f'select conf_id from {conformersTableName} where conformer_hash=?'
                ), (chash, ))
            conf_id = curs.fetchone()[0]
    except:
        cn.rollback()
        raise
    return conf_id


def _register_mol(tpl,
                  escape,
                  cn,
                  curs,
                  config,
                  fail_on_duplicate,
                  def_rdkit_version_label=None,
                  def_std_label=None,
                  confId=-1,
                  molCache=None):
    """ does the work of registering one molecule """
    registerConformers = _lookupWithDefault(config, "registerConformers")

    if registerConformers and tpl.mol is not None \
        and not tpl.mol.GetNumConformers():
        raise ValueError(
            "attempt to register a molecule without conformers when registerConformers is set"
        )

    if hasattr(cn, 'autocommit') and cn.autocommit is True:
        logging.warn("setting autocommit on the database connection to False")
        cn.autocommit = False

    standardization_label = _get_standardization_label(config)
    if def_std_label is None:
        curs.execute(
            f"select value from {registrationMetadataTableName} where key='standardization'"
        )
        def_std_label = curs.fetchone()[0]
    if standardization_label == def_std_label:
        standardization_label = None

    if def_rdkit_version_label is None:
        curs.execute(
            f"select value from {registrationMetadataTableName} where key='rdkitVersion'"
        )
        def_rdkit_version_label = curs.fetchone()[0]
    rdkit_version_label = rdkit.__version__
    if rdkit_version_label == def_rdkit_version_label:
        rdkit_version_label = None
    mrn = None
    conf_id = None
    try:
        sMol = standardize_mol(tpl.mol, config=config)
        if confId != -1:
            Chem.AssignStereochemistryFrom3D(sMol, confId)
        if sMol is None:
            return None, None
        molb = Chem.MolToV3KMolBlock(sMol, confId=confId)

        mhash, layers = hash_mol(sMol, escape=escape, config=config)

        regtuple = [mhash] + [
            layers[HashLayer.FORMULA], layers[HashLayer.CANONICAL_SMILES],
            layers[HashLayer.NO_STEREO_SMILES],
            layers[HashLayer.TAUTOMER_HASH],
            layers[HashLayer.NO_STEREO_TAUTOMER_HASH],
            layers[HashLayer.ESCAPE], layers[HashLayer.SGROUP_DATA]
        ]
        regtuple.append(rdkit_version_label)
        regtuple = tuple(regtuple)
        qs = ','.join('?' * len(regtuple))
        # will fail if the fullhash is already there
        if _dbtype != 'postgresql':
            curs.execute(
                _replace_placeholders(
                    f'insert into {hashTableName} values (NULL,{qs})'),
                regtuple)
            curs.execute('select last_insert_rowid()')
            mrn = curs.fetchone()[0]
        else:
            # Note that on postgresql the serial ids are increasing, but not sequential
            #  i.e. failed inserts will increment the counter
            curs.execute(
                _replace_placeholders(
                    f'insert into {hashTableName} values (default,{qs}) returning molregno'
                ), regtuple)
            mrn = curs.fetchone()[0]

        curs.execute(
            _replace_placeholders(
                f'insert into {origDataTableName} (molregno, data, datatype) values (?, ?, ?)'
            ), (mrn, tpl.rawdata, tpl.datatype))
        curs.execute(
            _replace_placeholders(
                f'insert into {molblocksTableName} values (?, ?, ?)'),
            (mrn, molb, standardization_label))

        cn.commit()
    except _violations:
        cn.rollback()
        if fail_on_duplicate and not (registerConformers
                                    and sMol.GetNumConformers()):
            raise
        else:
            curs.execute(
                _replace_placeholders(
                    f'select molregno from {hashTableName} where fullhash=?'),
                (mhash, ))
            mrn = curs.fetchone()[0]
    except:
        cn.rollback()
        raise

    if molCache is not None:
        molCache.append(sMol)
    if registerConformers and sMol.GetNumConformers():
        conf_id = _register_one_conformer(mrn,
                                          sMol,
                                          molb,
                                          cn,
                                          curs,
                                          config,
                                          fail_on_duplicate,
                                          confId=confId)

    return mrn, conf_id


def _get_delimiter(smilesfile):
    with open(smilesfile, 'r') as input_file:
        lines = input_file.readlines()
        sniffer = csv.Sniffer()
        dialect = sniffer.sniff(lines[-1])
        delimiter = dialect.delimiter
        expected_delimiters = ['\t', ',', ';', ' ', '  ', '   ', '    ', '|']
        if delimiter in expected_delimiters:
            return delimiter
        else:
            return


def _get_smiles_column(smilesfile, delimiter):
    with open(smilesfile, 'r', newline='') as input_file:
        rows = csv.reader(input_file, delimiter=delimiter)
        rows = list(rows)
        for row in rows[::-1]:
            with rdBase.BlockLogs() as bl:
                for i, smi in enumerate(row):
                    if Chem.MolFromSmiles(smi, sanitize=False) is not None:
                        return i
        raise ValueError('No valid SMILES found in file.')


def _has_header(smilesfile, delimiter):
    with open(smilesfile, 'r') as input_file:
        header_line = input_file.readline()[:-1]
        elements = header_line.split(delimiter)
        with rdBase.BlockLogs() as bl:
            for element in elements:
                if Chem.MolFromSmiles(element, sanitize=False):
                    return False
        return True


def _get_mols_from_smilesfile(smilesfile):
    delimiter = _get_delimiter(smilesfile)
    if not delimiter:
        col = 0
        delimiter = ' '
    else:
        col = _get_smiles_column(smilesfile, delimiter)
    has_header = _has_header(smilesfile=smilesfile, delimiter=delimiter)
    if not has_header:
        with open(smilesfile, 'r') as input_file:
            content = 'DUMMY_HEADER\n' + input_file.read()
        mols = Chem.SmilesMolSupplierFromText(content,
                                              delimiter=delimiter,
                                              smilesColumn=col)
    else:
        mols = Chem.SmilesMolSupplier(smilesfile,
                                      delimiter=delimiter,
                                      smilesColumn=col)
    return mols


def register(config=None,
             mol=None,
             molfile=None,
             molblock=None,
             smiles=None,
             escape=None,
             fail_on_duplicate=True,
             confId=-1,
             no_verbose=True):
    """ registers a new molecule, assuming it doesn't already exist,
    and returns the new registry number (molregno)
    
    only one of the molecule format objects should be provided

    Keyword arguments:
    config     -- configuration dict
    mol        -- RDKit molecule object
    molfile    -- MOL or SDF filename
    molblock   -- MOL or SDF block
    smiles     -- smiles
    escape     -- the escape layer
    failOnDuplicate -- if true then an exception is raised when trying to register a duplicate
    confId     -- the conformer ID to use when in registerConformers mode
    no_verbose -- if this is False then the registry number will be printed
    """
    if not config:
        config = _configure()
    elif isinstance(config, str):
        config = _configure(filename=config)

    _check_config(config)

    tpl = _parse_mol(mol=mol,
                     molfile=molfile,
                     molblock=molblock,
                     smiles=smiles,
                     config=config)

    cn = connect(config)
    curs = cn.cursor()
    if tpl.mol is None:
        return RegistrationFailureReasons.PARSE_FAILURE

    mrn, conf_id = _register_mol(tpl,
                                 escape,
                                 cn,
                                 curs,
                                 config,
                                 fail_on_duplicate,
                                 confId=confId)
    if mrn is None:
        return RegistrationFailureReasons.FILTERED
    if not _lookupWithDefault(config, "registerConformers"):
        res = mrn
    else:
        res = mrn, conf_id
    if not no_verbose:
        print(res)
    return res


def register_multiple_conformers(config=None,
                                 mol=None,
                                 escape=None,
                                 fail_on_duplicate=True,
                                 no_verbose=True):
    """ registers all of the conformers of a multi-conformer molecule
    Using this function only makes sense when registerConformers is enabled.
    
    Keyword arguments:
    config     -- configuration dict
    mol        -- RDKit molecule object (must have at least one conformer)
    escape     -- the escape layer
    failOnDuplicate -- if true then an exception is raised when trying to register a duplicate
    no_verbose -- if this is False then the registry number will be printed
    """
    if not config:
        config = _configure()
    elif isinstance(config, str):
        config = _configure(filename=config)

    _check_config(config)
    if not _lookupWithDefault(config, "registerConformers"):
        raise ValueError(
            'register_multiple_conformers can only be used when registerConformers is enabled'
        )

    tpl = _parse_mol(mol=mol, config=config)
    if tpl.mol is None:
        return RegistrationFailureReasons.PARSE_FAILURE

    cn = connect(config)
    curs = cn.cursor()

    # start by registering the first conformer in order to
    # get the molregno that we'll use later
    rc = []
    mrns = {}
    confsDone = set()
    confMrns = []
    res = []
    for i, conf in enumerate(tpl.mol.GetConformers()):
        Chem.AssignStereochemistryFrom3D(tpl.mol, conf.GetId())
        smi = Chem.MolToSmiles(tpl.mol)
        if smi not in mrns:
            mrn, conf_id = _register_mol(tpl,
                                         escape,
                                         cn,
                                         curs,
                                         config,
                                         fail_on_duplicate,
                                         confId=conf.GetId(),
                                         molCache=rc)
            if mrn is not None:
                mrns[smi] = mrn
                confsDone.add(i)
                res.append((mrn, conf_id))
        else:
            mrn = mrns[smi]
        confMrns.append(mrn)
    if not len(res):
        return RegistrationFailureReasons.FILTERED

    sMol = rc[0]
    for i, conf in enumerate(sMol.GetConformers()):
        if i in confsDone:
            # we already registered the first conformer
            continue
        molb = Chem.MolToV3KMolBlock(sMol, confId=conf.GetId())
        mrn = confMrns[i]
        conf_id = _register_one_conformer(mrn,
                                          sMol,
                                          molb,
                                          cn,
                                          curs,
                                          config,
                                          fail_on_duplicate,
                                          confId=conf.GetId())
        res.append((mrn, conf_id))

    if not no_verbose:
        print(res)
    return tuple(res)


def bulk_register(config=None,
                  mols=None,
                  sdfile=None,
                  smilesfile=None,
                  escape_property=None,
                  fail_on_duplicate=True,
                  no_verbose=True,
                  show_progress=False):
    """ registers multiple new molecules, assuming they don't already exist,
    and returns the new registry numbers (molregno)
    
    The result tuple includes a single entry for each molecule in the input.
    That entry can be one of the following:
      - the registry number (molregno) of the registered molecule
      - RegistrationFailureReasons.DUPLICATE if failOnDuplicate is True and a
        molecule is a duplicate
      - RegistrationFalureReasons.PARSE_FAILURE if there was a problem processing
        the molecule 
    
    only one of the molecule format objects should be provided

    Keyword arguments:
    config         -- configuration dict
    mols           -- an iterable of RDKit molecule objects
    sdfile         -- SDF filename
    escapeProperty -- the molecule property to use as the escape layer
    failOnDuplicate -- if true then RegistraionFailureReasons.DUPLICATE will be returned 
                       for each already-registered molecule, otherwise the already existing
                       structure ID will be returned
    no_verbose     -- if this is False then the registry numbers will be printed
    show_progress   -- if this is True then a progress bar will be shown for the molecules
    """

    if mols:
        pass
    elif sdfile:
        mols = Chem.ForwardSDMolSupplier(sdfile)
    elif smilesfile:
        mols = _get_mols_from_smilesfile(smilesfile)
    else:
        raise ValueError('No input molecules provided!')

    if not config:
        config = _configure()
    elif isinstance(config, str):
        config = _configure(filename=config)

    _check_config(config)

    res = []
    cn = connect(config)
    curs = cn.cursor()

    curs.execute(
        f"select value from {registrationMetadataTableName} where key='standardization'"
    )
    def_std_label = curs.fetchone()[0]
    curs.execute(
        f"select value from {registrationMetadataTableName} where key='rdkitVersion'"
    )
    def_rdkit_version_label = curs.fetchone()[0]
    for mol in tqdm(mols, disable=not show_progress):
        if mol is None:
            res.append(RegistrationFailureReasons.PARSE_FAILURE)
            continue
        tpl = _parse_mol(mol=mol, config=config)
        try:
            if escape_property is not None and mol.HasProp(escape_property):
                escape = mol.GetProp(escape_property)
            else:
                escape = None
            mrn, conf_id = _register_mol(
                tpl,
                escape,
                cn,
                curs,
                config,
                fail_on_duplicate,
                def_rdkit_version_label=def_rdkit_version_label,
                def_std_label=def_std_label)

            if mrn is None:
                mrn = RegistrationFailureReasons.FILTERED

            if not _lookupWithDefault(config, "registerConformers"):
                res.append(mrn)
            else:
                res.append((mrn, conf_id))
        except _violations:
            res.append(RegistrationFailureReasons.DUPLICATE)
    if not no_verbose:
        print(res)
    return tuple(res)


def _getConfIdsForMolregnos(ids, config):
    assert _lookupWithDefault(config, "registerConformers")

    cn = connect(config)
    curs = cn.cursor()

    qs = _replace_placeholders(','.join('?' * len(ids)))
    curs.execute(
        f'select molregno,conf_id from {conformersTableName} where molregno in ({qs})',
        ids)
    res = curs.fetchall()
    return res


def registration_counts(config=None):
    """ returns the number of entries in the registration database

    the result is the number of molecules if registerConformers is not set,
    and a tupe of (number of molecules, number of conformers) if it is

    Keyword arguments:
    config     -- configuration dict
    """
    if not config:
        config = _configure()
    elif isinstance(config, str):
        config = _configure(filename=config)

    cn = connect(config)
    curs = cn.cursor()
    curs.execute(f'select count(*) from {hashTableName}')
    nHashes = curs.fetchone()[0]

    if _lookupWithDefault(config, "registerConformers"):
        curs.execute(f'select count(*) from {conformersTableName}')
        nConfs = curs.fetchone()[0]
        return nHashes, nConfs
    else:
        return nHashes


def get_all_registry_numbers(config=None):
    """ returns a tuple with all of the registry numbers (molregnos) in the database
        
    Keyword arguments:
    config     -- configuration dict
    """
    if not config:
        config = _configure()
    elif isinstance(config, str):
        config = _configure(filename=config)

    cn = connect(config)
    curs = cn.cursor()
    curs.execute(f'select molregno from {hashTableName}')
    res = curs.fetchall()
    return tuple(sorted(x[0] for x in res))


def query(config=None,
          layers='ALL',
          ids=None,
          mol=None,
          molfile=None,
          molblock=None,
          smiles=None,
          escape=None,
          no_verbose=True):
    """ queries to see if a molecule has already been registered,
    and returns the corresponding registry numbers
        
    only one of the molecule format objects should be provided

    Keyword arguments:
    config     -- configuration dict
    layers     -- hash layers to be used to determine identity
    ids        -- list or tuple of molregnos. 
                  Only makes sense if registerConformers is set, 
                  in which case this will return all conf_ids for 
                  the molregnos in the ids list as a list of 
                  (molregno, conf_id) tuples
    mol        -- RDKit molecule object
    molfile    -- MOL or SDF filename
    molblock   -- MOL or SDF block
    smiles     -- smiles
    escape     -- the escape layer
    no_verbose -- if this is False then the registry numbers will be printed
    """
    if not config:
        config = _configure()
    elif isinstance(config, str):
        config = _configure(filename=config)

    _check_config(config)

    if ids is not None:
        if not _lookupWithDefault(config, "registerConformers"):
            raise ValueError(
                'passing ids to query() only makes sense when registerConformers is enabled'
            )
        res = _getConfIdsForMolregnos(ids, config=config)
    else:
        tpl = _parse_mol(mol=mol,
                         molfile=molfile,
                         molblock=molblock,
                         smiles=smiles,
                         config=config)
        sMol = standardize_mol(tpl.mol, config=config)
        mhash, hlayers = hash_mol(sMol, escape=escape, config=config)

        cn = connect(config)
        curs = cn.cursor()
        if not _lookupWithDefault(config, "registerConformers") or \
           not sMol.GetNumConformers():
            if layers == 'ALL':
                queryText = _replace_placeholders(
                    f'select molregno from {hashTableName} where fullhash=?')
                queryVals = (mhash, )
            else:
                vals = []
                query = []
                if isinstance(layers, str):
                    layers = layers.upper().split(',')
                if not hasattr(layers, '__len__'):
                    layers = [layers]
                for lyr in layers:
                    if isinstance(lyr, str):
                        k = getattr(HashLayer, lyr)
                    else:
                        k = lyr
                        lyr = str(lyr).split('.')[-1]
                    vals.append(hlayers[k])
                    query.append(f'"{lyr}"=?')

                query = _replace_placeholders(' and '.join(query))
                queryText = f'select molregno from {hashTableName} where {query}'
                queryVals = vals
            curs.execute(queryText, queryVals)
            res = [x[0] for x in curs.fetchall()]
        else:
            # do a conformer query
            chash = _get_conformer_hash(
                sMol, _lookupWithDefault(config, "numConformerDigits"))
            curs.execute(
                _replace_placeholders(
                    f'select molregno,conf_id from {conformersTableName} where conformer_hash=?'
                ), (chash, ))
            res = [tuple(x) for x in curs.fetchall()]

    if not no_verbose:
        if res:
            print(' '.join(str(x) for x in res))
        else:
            print('not found')

    return res


def retrieve(config=None,
             ids=None,
             id=None,
             as_submitted=False,
             as_hashes=False,
             no_verbose=True):
    """ returns the molecule data for one or more registry ids (molregnos)
    The return value is a dictionary of (data, format) 2-tuples with molregnos as keys

    only one of id or ids should be provided

    If registerConformers is set the conformers can be retrieved by providing
    the tuples of (molregno, conf_id) and the return value will be a dictionary
    of (data, 'mol') 2-tuples with (molregno, conf_id) tuples as keys

    Keyword arguments:
    config       -- configuration dict
    ids          -- an iterable of registry ids (molregnos)
    id           -- a registry id (molregno)
    as_submitted -- if True, then the structure will be returned as registered
    as_hashes    -- if True, then the hashes will be returned (as a dict) instead of the structures
    no_verbose   -- if this is False then the registry number will be printed
    """
    if not config:
        config = _configure()
    elif isinstance(config, str):
        config = _configure(filename=config)

    _check_config(config)

    registerConformers = _lookupWithDefault(config, "registerConformers")

    if id is not None:
        if registerConformers:
            try:
                ids = [(int(id[0]), int(id[1]))]
                getConfs = True
            except TypeError:
                ids = [int(id)]
                getConfs = False
        else:
            ids = [int(id)]
            getConfs = False
    elif ids is not None:
        if registerConformers:
            try:
                ids = [(int(x), int(y)) for x, y in ids]
                getConfs = True
            except TypeError:
                ids = [int(x) for x in ids]
                getConfs = False
        else:
            if isinstance(ids, str):
                ids = [int(x) for x in ids.split(',')]
            getConfs = False

    cn = connect(config)
    curs = cn.cursor()
    if not getConfs:
        if as_hashes:
            qry = f'* from {hashTableName}'
        elif as_submitted:
            qry = f'molregno,data,datatype from {origDataTableName}'
        else:
            qry = f"molregno,molblock,'mol' from {molblocksTableName}"
        qs = _replace_placeholders(','.join('?' * len(ids)))
        curs.execute(f'select {qry} where molregno in ({qs})', ids)
    else:
        qry = f"molregno,conf_id,molblock from {conformersTableName}"
        qs = _replace_placeholders(','.join('?' * len(ids)))
        curs.execute(
            f'select {qry} where molregno in ({qs}) and conf_id in ({qs})',
            ([x for x, y in ids] + [y for x, y in ids]))

    res = curs.fetchall()
    if not no_verbose:
        if res:
            for entry in res:
                print(entry)
        else:
            print('not found')
    resDict = {}
    if as_hashes:
        colns = [x[0] for x in curs.description]
        for row in res:
            rowd = {}
            for i, coln in enumerate(colns):
                if coln == 'rdkitversion':
                    continue
                if coln == 'molregno':
                    mrn = row[i]
                    continue
                if row[i] is None:
                    continue
                rowd[coln] = row[i]
            resDict[mrn] = rowd
    else:
        if not getConfs:
            for mrn, data, fmt in res:
                resDict[mrn] = (data, fmt)
        else:
            for mrn, confId, molb in res:
                resDict[(mrn, confId)] = (molb, 'mol')

    return resDict


def _registerMetadata(curs, config):
    dc = defaultConfig()
    dc.update(config)
    dc['standardization'] = _get_standardization_label(dc)
    for k, v in dc.items():
        if k == 'connection':
            continue
        curs.execute(
            _replace_placeholders(
                f'insert into {registrationMetadataTableName} values (?,?)'),
            (str(k), str(v)))

    curs.execute(
        _replace_placeholders(
            f'insert into {registrationMetadataTableName} values (?,?)'),
        ('rdkitVersion', rdkit.__version__))


def _initdb(config=None, confirm=False):
    """ initializes the registration database    

    NOTE that this call destroys any existing information in the registration database

    Keyword arguments:
    config  -- configuration dict
    confirm -- if set to False we immediately return
    """
    if not confirm:
        return
    if not config:
        config = _configure()
    elif isinstance(config, str):
        config = _configure(filename=config)

    _check_config(config)

    cn = connect(config)
    curs = cn.cursor()

    if lwregSchema and _dbtype == 'postgresql':
        curs.execute(f'create schema if not exists {lwregSchema}')
    curs.execute(f'drop table if exists {registrationMetadataTableName}')
    curs.execute(
        f'create table {registrationMetadataTableName} (key text, value text)')
    _registerMetadata(curs, config)

    curs.execute(f'drop table if exists {hashTableName}')
    if _dbtype != 'postgresql':
        curs.execute(
            f'''create table {hashTableName} (molregno integer primary key, fullhash text unique, 
            formula text, canonical_smiles text, no_stereo_smiles text, 
            tautomer_hash text, no_stereo_tautomer_hash text, "escape" text, sgroup_data text, rdkitVersion text)'''
        )
    else:
        curs.execute(
            f'''create table {hashTableName} (molregno serial primary key, fullhash text unique, 
            formula text, canonical_smiles text, no_stereo_smiles text, 
            tautomer_hash text, no_stereo_tautomer_hash text, "escape" text, sgroup_data text, rdkitVersion text)'''
        )
    curs.execute(f'drop table if exists {origDataTableName}')
    if _dbtype != 'postgresql':
        curs.execute(
            f'create table {origDataTableName} (molregno integer primary key, data text, datatype text, timestamp DATETIME DEFAULT CURRENT_TIMESTAMP)'
        )
    else:
        curs.execute(
            f'create table {origDataTableName} (molregno integer primary key, data text, datatype text, timestamp TIMESTAMP default now())'
        )
    curs.execute(f'drop table if exists {molblocksTableName}')
    curs.execute(
        f'create table {molblocksTableName} (molregno integer primary key, molblock text, standardization text)'
    )

    curs.execute(f'drop table if exists {conformersTableName}')
    if _lookupWithDefault(config, "registerConformers"):
        if _dbtype != 'postgresql':
            curs.execute(
                f'''create table {conformersTableName} (conf_id integer primary key, molregno integer not null, 
                   conformer_hash text not null unique, molblock text)''')
        else:
            curs.execute(
                f'''create table {conformersTableName} (conf_id serial primary key, molregno integer not null, 
                   conformer_hash text not null unique, molblock text)''')

    cn.commit()
    return True


def initdb(config=None):
    """ initializes the registration database    

    NOTE you will be prompted to confirm this action since this call can destroy any 
    existing information in the registration database

    Keyword arguments:
    config  -- configuration dict
    """
    print(
        "This will destroy any existing information in the registration database."
    )
    response = input("  are you sure? [yes/no]: ")
    if response == 'yes':
        return _initdb(config=config, confirm=True)
    else:
        print("cancelled")
        return False


def _check_config(config):
    ''' checks that the configuration is valid and no forbidden combinations are present
        
        Selected options in the configuration dict are checked against a list of
        forbidden combinations. If any of the combinations are present a ValueError
        is raised.

    '''

    if not config:
        config = _configure()
    elif isinstance(config, str):
        config = _configure(filename=config)

<<<<<<< HEAD
    if config.get("dbtype","sqlite3") not in ('sqlite3', 'postgresql'):
        raise ValueError("Possible values for dbtype are sqlite3 and postgresql")
    
=======
    if config.get("dbtype", "sqlite3") not in ('sqlite3', 'postgresql'):
        raise ValueError(
            "Possible values for dbtype are sqlite3 and postgresql")
>>>>>>> 6cc9714c
<|MERGE_RESOLUTION|>--- conflicted
+++ resolved
@@ -1238,12 +1238,6 @@
     elif isinstance(config, str):
         config = _configure(filename=config)
 
-<<<<<<< HEAD
-    if config.get("dbtype","sqlite3") not in ('sqlite3', 'postgresql'):
-        raise ValueError("Possible values for dbtype are sqlite3 and postgresql")
-    
-=======
     if config.get("dbtype", "sqlite3") not in ('sqlite3', 'postgresql'):
         raise ValueError(
-            "Possible values for dbtype are sqlite3 and postgresql")
->>>>>>> 6cc9714c
+            "Possible values for dbtype are sqlite3 and postgresql")